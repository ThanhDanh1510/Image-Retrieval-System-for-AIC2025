--- conflicted
+++ resolved
@@ -11,15 +11,12 @@
 
 # Helper ở cấp module: chọn tiền tố theo group_num
 def _prefix_from_group(group_num) -> str:
-<<<<<<< HEAD
     """
     Trả về tiền tố theo quy tắc:
     - Nếu group_num <= 9: 'K0'
     - Nếu 10 <= group_num <= 20: 'K'
     - Nếu group_num > 20 hoặc không hợp lệ: 'L'
     """
-=======
->>>>>>> 8e9381f9
     try:
         g = int(group_num)
     except (TypeError, ValueError):
@@ -32,14 +29,11 @@
         return "K"
     else:
         return "L"
-<<<<<<< HEAD
-=======
 
 def _normalize_group_token(group_token: str) -> str:
     # Lấy các chữ số trong token, ví dụ "K03" -> "03" -> "3"; nếu đã là "21" -> "21"
     digits = ''.join(ch for ch in group_token if ch.isdigit())
     return str(int(digits)) if digits else group_token
->>>>>>> 8e9381f9
 
 sys.path.insert(0, ROOT_DIR)
 
