--- conflicted
+++ resolved
@@ -71,13 +71,10 @@
             
     """Search for keyframes using text query with semantic similarity."""
     logger.info(f"Text search request: query='{request.query}', top_k={request.top_k}, threshold={request.score_threshold}")
-<<<<<<< HEAD
     # NEW
     logger.info(f"Rewrite flag: {getattr(request, 'rewrite', False)}, provider: {getattr(request, 'rewrite_provider', None)}")  # NEW
     
-=======
-
->>>>>>> dd720ad5
+
     results = await controller.search_text(
         query=request.query,
         top_k=request.top_k,
@@ -127,13 +124,10 @@
 ):
     """Search for keyframes with group exclusion filtering."""
     logger.info(f"Text search with group exclusion: query='{request.query}', exclude_groups={request.exclude_groups}")
-<<<<<<< HEAD
     # NEW
     logger.info(f"Rewrite flag: {getattr(request, 'rewrite', False)}, provider: {getattr(request, 'rewrite_provider', None)}")  # NEW
     
-=======
-
->>>>>>> dd720ad5
+
     results = await controller.search_text_with_exclude_group(
         query=request.query,
         top_k=request.top_k,
@@ -185,13 +179,10 @@
 ):
     """Search for keyframes within selected groups and videos."""
     logger.info(f"Text search with selection: query='{request.query}', include_groups={request.include_groups}, include_videos={request.include_videos}")
-<<<<<<< HEAD
     # NEW
     logger.info(f"Rewrite flag: {getattr(request, 'rewrite', False)}, provider: {getattr(request, 'rewrite_provider', None)}")  # NEW
     
-=======
-
->>>>>>> dd720ad5
+
     results = await controller.search_with_selected_video_group(
         query=request.query,
         top_k=request.top_k,
