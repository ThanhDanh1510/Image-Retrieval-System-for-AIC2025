--- conflicted
+++ resolved
@@ -41,10 +41,7 @@
 class AppSettings(BaseSettings):
     DATA_FOLDER: str = str(BASE_DIR / "images")
     ID2INDEX_PATH: str = str(BASE_DIR / "embeddings" / "keyframe.json")
-<<<<<<< HEAD
     MODEL_NAME: str = "hf-hub:microsoft/beit-large-patch16-224-pt22k-ft22k"
     VIDEO_RANGES_PATH: str = str(BASE_DIR / "embeddings" / "video_index_ranges.json")
     DP_PENALTY_WEIGHT: float = 0.005
-=======
-    MODEL_NAME: str = "hf-hub:microsoft/beit-large-patch16-224-pt22k-ft22k"
->>>>>>> 8e9381f9
+    MODEL_NAME: str = "hf-hub:microsoft/beit-large-patch16-224-pt22k-ft22k"