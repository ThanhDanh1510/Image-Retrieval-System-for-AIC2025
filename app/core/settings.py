--- conflicted
+++ resolved
@@ -43,7 +43,6 @@
     DATA_FOLDER: str = str(BASE_DIR / "images")
     ID2INDEX_PATH: str = str(BASE_DIR / "embeddings" / "keyframe.json")
     MODEL_NAME: str = "hf-hub:microsoft/beit-large-patch16-224-pt22k-ft22k"
-<<<<<<< HEAD
     
         # ===== Query Rewrite (optional) =====
     QUERY_REWRITE_ENABLED: bool = False             # NEW: mặc định tắt, hệ thống chạy y như cũ
@@ -53,8 +52,6 @@
     # NEW: API key (tuỳ provider dùng cái nào thì set env cái đó)
     OPENAI_API_KEY: Optional[str] = None            # NEW
     GEMINI_API_KEY: Optional[str] = None            # NEW
-=======
     VIDEO_RANGES_PATH: str = str(BASE_DIR / "embeddings" / "video_index_ranges.json")
     DP_PENALTY_WEIGHT: float = 0.005
-    MODEL_NAME: str = "hf-hub:microsoft/beit-large-patch16-224-pt22k-ft22k"
->>>>>>> dd720ad5
+    MODEL_NAME: str = "hf-hub:microsoft/beit-large-patch16-224-pt22k-ft22k"