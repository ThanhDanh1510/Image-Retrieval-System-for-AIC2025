--- conflicted
+++ resolved
@@ -20,18 +20,15 @@
 from core.beit3_processor import load_model_and_processor
 from pymilvus import connections, Collection as MilvusCollection
 
-<<<<<<< HEAD
 # NEW: thêm import cho query rewrite
 from typing import Optional  # NEW
 from core.settings import AppSettings  # NEW
 from service.query_rewrite_service import QueryRewriteService  # NEW
 
-=======
 from service import KeyframeQueryService, ModelService, VideoRankingService # Thêm VideoRankingService
 from controller.query_controller import QueryController
 from controller.ranking_controller import RankingController # Thêm RankingController
 from core.settings import AppSettings # Thêm AppSettings
->>>>>>> dd720ad5
 
 class ServiceFactory:
     def __init__(
@@ -68,7 +65,6 @@
             keyframe_vector_repo=self._milvus_keyframe_repo
         )
 
-<<<<<<< HEAD
         # NEW --- Query Rewrite wiring (optional, non-invasive) ---
         self._query_rewrite_service: Optional[QueryRewriteService] = None  # NEW
         try:  # NEW
@@ -93,7 +89,6 @@
             # Giữ nguyên hành vi cũ nếu thiếu config/lỗi khởi tạo  # NEW
             self._query_rewrite_service = None  # NEW
         # NEW --- end Query Rewrite wiring ---
-=======
         # --- THÊM MỚI ---
         # Service mới dùng chung repo và model
         self._video_ranking_service = VideoRankingService(
@@ -115,7 +110,6 @@
             model_service=self._model_service,
             keyframe_service=self._keyframe_query_service
         )
->>>>>>> dd720ad5
 
     def _init_milvus_repo(
         self,
@@ -164,11 +158,9 @@
     def get_keyframe_query_service(self):
         return self._keyframe_query_service
 
-<<<<<<< HEAD
     # NEW
     def get_query_rewrite_service(self):
         return self._query_rewrite_service
-=======
     # --- THÊM MỚI ---
     def get_video_ranking_service(self):
         return self._video_ranking_service
@@ -179,5 +171,4 @@
     # --- THÊM MỚI (hoặc di dời logic từ dependencies.py) ---
     # Tốt hơn là nên để Factory tạo luôn Controller
     def get_query_controller(self):
-        return self._query_controller
->>>>>>> dd720ad5
+        return self._query_controller